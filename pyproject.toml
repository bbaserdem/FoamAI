--- conflicted
+++ resolved
@@ -1,19 +1,16 @@
 [project]
 name = "foamai"
-<<<<<<< HEAD
 version = "0.1.0"
 description = "AI-powered CFD application using OpenFOAM and ParaView"
-=======
-version = "0.0.0"
-description = "AI-assistant for running OpenFOAM"
->>>>>>> 38ede56f
 readme = "README.md"
 authors = [
-    { name = "bbaserdem", email = "baserdemb@gmail.com" }
+    { name = "bbaserdem", email = "baserdemb@gmail.com" },
+    { name = "ericDrury", email = "baserdemb@gmail.com" },
+    { name = "mcbagz", email = "baserdemb@gmail.com" },
+    { name = "jackwimbish", email = "baserdemb@gmail.com" },
 ]
 requires-python = ">=3.13"
 dependencies = [
-<<<<<<< HEAD
     # Core LLM and Agent Framework
     "langchain>=0.2.0",
     "langchain-openai>=0.1.0",
@@ -37,6 +34,9 @@
     "toml>=0.10.0",
     # Async support
     "aiofiles>=23.0.0",
+    "uvicorn[standard]>=0.24.0",
+    # Fast API
+    "fastapi>=0.104.0",
 ]
 
 [project.optional-dependencies]
@@ -52,20 +52,11 @@
 
 [project.scripts]
 foamai = "foamai.cli:main"
-=======
-    "fastapi>=0.104.0",
-    "uvicorn[standard]>=0.24.0",
-]
-
-[project.scripts]
-flowgenius = "foamai:main"
->>>>>>> 38ede56f
 
 [build-system]
 requires = ["hatchling"]
 build-backend = "hatchling.build"
 
-<<<<<<< HEAD
 [tool.hatch.build.targets.wheel]
 packages = ["src/foamai"]
 
@@ -82,7 +73,7 @@
 warn_return_any = true
 warn_unused_configs = true
 disallow_untyped_defs = true
-=======
+
 [dependency-groups]
 dev = [
     "pyyaml>=6.0.2",
@@ -95,5 +86,4 @@
     "pytest>=8.4.1",
     "pytest-cov>=6.2.1",
     "pytest-mock>=3.14.1",
-]
->>>>>>> 38ede56f
+]