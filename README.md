--- conflicted
+++ resolved
@@ -124,167 +124,6 @@
 
 Welcome to FoamAI! To get started with development:
 
-<<<<<<< HEAD
-## 🚀 Key Features
-
-### 🎯 **Natural Language Processing**
-- **Intelligent Prompt Parsing**: Converts natural language descriptions into CFD parameters
-- **Dimension Extraction**: Automatically extracts geometry dimensions with unit conversion (mm, cm, inches → meters)
-- **Parameter Validation**: Validates physical parameters and provides warnings for out-of-range values
-- **Advanced Parameter Detection**: Recognizes domain size multipliers, Courant numbers, time step limits, and mesh resolution preferences
-
-### 🏗️ **Geometry Support**
-- **Built-in Geometries**: Cylinder, sphere, cube, airfoil, pipe, channel
-- **Custom STL Geometries**: Full support for complex 3D geometries via STL files
-- **Automatic Geometry Analysis**: STL bounding box analysis, unit detection, and scaling
-- **Geometry Rotation**: Support for rotating geometries with natural language commands
-- **Intelligent Defaults**: Automatic geometry sizing based on Reynolds number and flow type
-
-### 🔧 **Solver Selection & Configuration**
-- **Multiple OpenFOAM Solvers**:
-  - `simpleFoam`: Steady-state incompressible flows with SIMPLE algorithm
-  - `pimpleFoam`: Transient incompressible flows with PIMPLE algorithm and vortex shedding
-  - `pisoFoam`: Transient incompressible flows using PISO algorithm for highly unsteady cases
-  - `interFoam`: Multiphase flows using VOF method with interface compression
-  - `rhoPimpleFoam`: Compressible transient flows with thermophysical properties
-  - `sonicFoam`: Transonic/supersonic compressible flows with flux limiters
-  - `chtMultiRegionFoam`: Conjugate heat transfer with multiple regions
-  - `reactingFoam`: Combustion and chemical reactions with finite rate chemistry
-  - `buoyantSimpleFoam`: Heat transfer with buoyancy effects in steady flows
-  - `MRFSimpleFoam`: Steady incompressible flows with rotating machinery (MRF)
-- **Intelligent Solver Selection**: 
-  - AI-powered solver recommendation with confidence scoring
-  - Context-aware decision making based on geometry, Reynolds number, and flow conditions
-  - Alternative solver suggestions with detailed explanations
-- **Solver-Specific Optimizations**:
-  - **simpleFoam**: SIMPLE algorithm with relaxation factor tuning
-  - **pimpleFoam**: PIMPLE algorithm with automatic time stepping
-  - **pisoFoam**: PISO algorithm for highly unsteady flows
-  - **interFoam**: VOF method with interface compression
-  - **rhoPimpleFoam**: Compressible flow with thermophysical properties
-  - **sonicFoam**: Transonic/supersonic flow with flux limiters
-  - **chtMultiRegionFoam**: Conjugate heat transfer with multiple regions
-- **Adaptive Time Stepping**: 
-  - Automatic time step calculation based on Courant number
-  - Dynamic adjustment during simulation based on stability
-  - Stability monitoring with automatic reduction
-- **Turbulence Models**: 
-  - **RANS**: k-epsilon, k-omega SST, Spalart-Allmaras
-  - **LES**: Smagorinsky, Dynamic Smagorinsky, WALE
-  - **DNS**: Direct numerical simulation for low Reynolds numbers
-  - **Transition Models**: Automatic transition model selection
-- **Numerical Schemes**: 
-  - **Gradient Schemes**: Gauss linear, cellLimited, faceLimited
-  - **Divergence Schemes**: Gauss upwind, linearUpwind, QUICK, limitedLinear
-  - **Laplacian Schemes**: Gauss linear corrected, uncorrected
-  - **Interpolation Schemes**: Linear, upwind, weighted
-- **Linear Solver Configuration**: 
-  - **GAMG**: Geometric algebraic multigrid for pressure
-  - **PBiCGStab**: Preconditioned BiCGStab for velocity
-  - **smoothSolver**: Smooth solver for turbulence fields
-  - **Preconditioners**: DIC, DILU, GAMG
-  - **Convergence Criteria**: Residual-based with automatic adjustment
-
-### 🕸️ **Advanced Mesh Generation**
-- **Multiple Mesh Topologies**:
-  - **BlockMesh**: Structured hexahedral meshes for simple geometries
-  - **SnappyHexMesh**: Unstructured meshes with automatic surface wrapping
-  - **O-Grid**: Specialized cylindrical mesh topology for perfect cylinder flows
-  - **Structured Internal**: Optimized structured meshes for pipes and channels
-- **Adaptive Mesh Parameters**: 
-  - Automatic cell count calculation based on geometry size
-  - Dynamic domain sizing with configurable multipliers
-  - STL-aware mesh adaptation with unit detection and scaling
-- **Mesh Quality Control**: 
-  - Built-in skewness and aspect ratio assessment
-  - Automatic mesh improvement suggestions
-  - Y+ estimation for boundary layer meshes
-- **Geometry-Specific Optimizations**:
-  - **Cylinder**: O-grid topology with proper wake refinement
-  - **Sphere**: 3D spherical mesh with radial clustering
-  - **Airfoil**: Boundary layer mesh with leading/trailing edge refinement
-  - **Pipe**: Structured cylindrical mesh with inlet/outlet zones
-  - **Channel**: Structured rectangular mesh with wall treatment
-  - **Custom STL**: Adaptive background mesh with surface refinement
-- **Surface Layer Insertion**: Automatic boundary layer mesh generation with expansion ratios
-- **Mesh Convergence Studies**: Systematic mesh refinement with Grid Convergence Index (GCI) analysis
-- **Real-time Mesh Validation**: Continuous quality monitoring during generation
-
-### 🌊 **Boundary Conditions**
-- **Intelligent Mapping**: Automatic boundary condition mapping to mesh patches
-- **Comprehensive Field Support**: 
-  - **Velocity (U)**: noSlip, fixedValue, zeroGradient, slip, symmetry
-  - **Pressure (p, p_rgh)**: fixedValue, zeroGradient, totalPressure, inletOutlet
-  - **Temperature (T)**: fixedValue, zeroGradient, fixedGradient, convective
-  - **Turbulence Fields**: 
-    - **k** (Turbulent Kinetic Energy): kqRWallFunction, fixedValue, zeroGradient
-    - **omega** (Specific Dissipation Rate): omegaWallFunction, fixedValue, zeroGradient
-    - **epsilon** (Dissipation Rate): epsilonWallFunction, fixedValue, zeroGradient
-    - **nut** (Turbulent Viscosity): nutkWallFunction, calculated, zeroGradient
-  - **Multiphase Fields**:
-    - **alpha.water** (Volume Fraction): fixedValue, zeroGradient, inletOutlet
-    - **p_rgh** (Hydrostatic Pressure): fixedValue, zeroGradient, totalPressure
-- **Geometry-Specific Conditions**: Optimized boundary conditions for each geometry type
-- **AI-Enhanced Generation**: OpenAI-powered boundary condition optimization with solver-specific recommendations
-- **Patch Type Adaptation**: Automatic adjustment for wall, symmetry, empty, and cyclic patches
-- **Heat Transfer**: Automatic temperature field generation with proper thermal boundary conditions
-
-### 📊 **Visualization & Analysis**
-- **Comprehensive Visualization Types**:
-  - **Pressure Field**: Contour plots with customizable color maps
-  - **Velocity Field**: Vector plots and magnitude contours
-  - **Streamlines**: Enhanced seeding with wake-focused placement
-  - **Surface Analysis**: Surface pressure and shear stress distribution
-  - **Advanced Vortex Analysis**:
-    - **Vorticity Magnitude**: 3D vorticity field visualization
-    - **Q-Criterion**: Vortex core identification with isosurfaces
-    - **Time-Averaged Flow**: Mean flow analysis for unsteady cases
-  - **Temperature Distribution**: Thermal field visualization for heat transfer
-  - **Turbulence Fields**: k, omega, epsilon, and nut visualization
-  - **Multiphase Visualization**: Volume fraction and interface tracking
-- **Intelligent Visualization Selection**: Automatic visualization type selection based on:
-  - Geometry type (cylinder → vortex shedding analysis)
-  - Flow conditions (high Re → turbulence visualization)
-  - Solver type (interFoam → multiphase fields)
-  - Time dependency (unsteady → animation support)
-- **ParaView Integration**: 
-  - Automatic .foam file generation
-  - ParaView state files for reproducible visualizations
-  - Batch processing with pvpython
-  - Animation support for time-dependent flows
-- **Multiple Export Formats**: PNG images, VTK data, ParaView state files
-- **Custom Visualization Scripts**: Automated ParaView Python script generation
-
-### 🔄 **Workflow Management**
-- **Multi-Agent Architecture**: Specialized agents for each workflow step:
-  1. **Orchestrator Agent**: Manages workflow progression and error recovery
-  2. **Natural Language Interpreter**: Parses user prompts with OpenAI GPT-4
-  3. **Mesh Generator**: Creates geometry-specific mesh configurations
-  4. **Boundary Condition Agent**: Generates physics-accurate boundary conditions
-  5. **Solver Selector**: AI-powered solver selection with confidence scoring
-  6. **Case Writer**: Assembles complete OpenFOAM case directories
-  7. **User Approval Agent**: Interactive configuration review and modification
-  8. **Simulation Executor**: Monitors OpenFOAM execution with real-time progress
-  9. **Mesh Convergence Agent**: Orchestrates systematic mesh refinement studies
-  10. **Visualization Agent**: Generates publication-quality visualizations
-  11. **Results Review Agent**: Analyzes results and manages iterative workflows
-  12. **Error Handler**: AI-powered error explanation and recovery suggestions
-- **Intelligent Error Recovery**: 
-  - **AI-Powered Error Analysis**: OpenAI-based error explanation in user-friendly language
-  - **Automatic Parameter Adjustment**: Dynamic solver and mesh parameter tuning
-  - **Retry Logic**: Intelligent retry strategies with alternative approaches
-  - **User-Guided Recovery**: Interactive error resolution with specific suggestions
-  - **Context-Aware Solutions**: Error handling based on geometry, solver, and flow conditions
-- **Progress Tracking**: Real-time progress indicators with ETA calculations
-- **Iterative Workflow**: Support for multiple simulation iterations with result comparison
-- **GPU Acceleration Support**: 
-  - Optional GPU acceleration with `--use-gpu` flag
-  - PETSc4Foam and AmgX backend support
-  - Automatic GPU detection and configuration
-  - Fallback to CPU if GPU libraries unavailable
-
-## Contributing
-=======
 1. **Read the [Contributing Guide](docs/Contributing.md)** - Complete development setup and workflows
 2. **Check [Desktop Setup](docs/Desktop.md)** - GUI application development
 3. **Review [DevOps Guide](docs/DevOps.md)** - Infrastructure and deployment
@@ -292,7 +131,6 @@
 5. **Run tests** from the [tests/](tests/) directory
 6. **Try examples** from the [examples/](examples/) directory
 7. **Use development tools** from [dev/](dev/) directory
->>>>>>> d0fb31ff
 
 ### Quick Development Setup
 
