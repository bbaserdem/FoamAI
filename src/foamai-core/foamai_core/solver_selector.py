--- conflicted
+++ resolved
@@ -7,7 +7,6 @@
 from .state import CFDState, CFDStep, GeometryType, FlowType, AnalysisType, SolverType
 
 
-<<<<<<< HEAD
 # Enhanced keyword detection with context analysis and weighting
 KEYWORD_WEIGHTS = {
     "compressible": {
@@ -912,8 +911,6 @@
     }
 }
 
-=======
->>>>>>> 49b4b28d
 # Solver Registry - defines available solvers and their characteristics
 SOLVER_REGISTRY = {
     SolverType.SIMPLE_FOAM: {
@@ -1462,7 +1459,7 @@
                         r"\bpropane\b", r"\bhydrogen\b", r"\bethane\b", r"\bgasoline\b"]
     
     found_keywords = []
-<<<<<<< HEAD
+
     for category, score in physics_scores.items():
         if score > 0.5:  # Threshold for keyword detection
             found_keywords.append(f"{category}:{score:.1f}")
@@ -1722,25 +1719,7 @@
             return INTELLIGENT_DEFAULTS["thermal_expansion"]["typical"]
         else:
             return None
-=======
-    
-    for keyword in steady_keywords:
-        if re.search(keyword, prompt_lower):
-            found_keywords.append(f"steady:{keyword}")
-    
-    for keyword in transient_keywords:
-        if re.search(keyword, prompt_lower):
-            found_keywords.append(f"transient:{keyword}")
-    
-    # Special handling for "air" in multiphase context
-    air_pattern = r"\bair\b"
-    if re.search(air_pattern, prompt_lower):
-        # Only include as multiphase if there's clear multiphase context
-        # Include compound words like "underwater"
-        other_fluids = [r"\bwater\b", r"water", r"\bliquid\b", r"liquid", r"\boil\b"]
-        if any(re.search(fluid, prompt_lower) for fluid in other_fluids):
-            found_keywords.append("multiphase:air")
->>>>>>> 49b4b28d
+
     
     for keyword in multiphase_keywords:
         if re.search(keyword, prompt_lower):
@@ -3038,7 +3017,7 @@
 
 def generate_thermophysical_properties(solver_settings: Dict[str, Any], parsed_params: Dict[str, Any]) -> Dict[str, Any]:
     """Generate thermophysicalProperties file for compressible solvers."""
-<<<<<<< HEAD
+
     # Check if this is a Mars, Moon, or custom environment simulation
     original_prompt = parsed_params.get("original_prompt", "")
     is_mars_simulation = detect_mars_simulation(original_prompt)
@@ -3063,11 +3042,7 @@
     else:
         temperature = parsed_params.get("temperature", 293.15)  # 20°C in Kelvin
         pressure = parsed_params.get("pressure", 101325)  # 1 atm in Pa
-=======
-    # Default temperature and pressure if not specified
-    temperature = parsed_params.get("temperature", 293.15)  # 20°C in Kelvin
-    pressure = parsed_params.get("pressure", 101325)  # 1 atm in Pa
->>>>>>> 49b4b28d
+
     
     # Gas properties (default to air)
     cp = parsed_params.get("specific_heat", 1005)  # J/(kg·K) for air
@@ -3110,7 +3085,7 @@
 
 def generate_reactive_thermophysical_properties(solver_settings: Dict[str, Any], parsed_params: Dict[str, Any]) -> Dict[str, Any]:
     """Generate thermophysicalProperties file for reactive flow solvers."""
-<<<<<<< HEAD
+
     # Check if this is a Mars, Moon, or custom environment simulation
     original_prompt = parsed_params.get("original_prompt", "")
     is_mars_simulation = detect_mars_simulation(original_prompt)
@@ -3135,11 +3110,7 @@
     else:
         temperature = parsed_params.get("temperature", 300)  # 300K for combustion
         pressure = parsed_params.get("pressure", 101325)  # 1 atm in Pa
-=======
-    # Default temperature and pressure if not specified
-    temperature = parsed_params.get("temperature", 300)  # 300K for combustion
-    pressure = parsed_params.get("pressure", 101325)  # 1 atm in Pa
->>>>>>> 49b4b28d
+
     
     # Get species list
     species = solver_settings.get("species", ["CH4", "O2", "CO2", "H2O", "N2"])
@@ -3200,7 +3171,7 @@
         if solver_config.get("analysis_type") == AnalysisType.STEADY:
             errors.append("interFoam does not support steady-state analysis")
     
-<<<<<<< HEAD
+
     if "sigma" not in fields and "sigma" not in solver_config:
         errors.append("Surface tension 'sigma' not specified for interFoam")
         suggestions.append("Add surface tension value (typical: 0.07 N/m for water-air)")
@@ -3532,29 +3503,7 @@
     reynolds_number = parsed_params.get("reynolds_number", 0)
     turbulence_props = solver_config.get("turbulenceProperties", {})
     simulation_type = turbulence_props.get("simulationType", "")
-=======
-    elif solver == "rhoPimpleFoam":
-        # Check for required compressible properties
-        if "thermophysicalProperties" not in solver_config:
-            errors.append("Missing thermophysicalProperties for compressible solver")
-        if "T" not in solver_config:
-            warnings.append("Temperature field 'T' not initialized for rhoPimpleFoam")
-        # Check Mach number
-        mach_number = parsed_params.get("mach_number", 0)
-        if mach_number is not None and isinstance(mach_number, (int, float)) and mach_number < 0.3:
-            warnings.append(f"Low Mach number ({mach_number:.2f}) - consider using incompressible solver")
-    
-    elif solver == "chtMultiRegionFoam":
-        # Check for required multi-region properties
-        if "regionProperties" not in solver_config:
-            errors.append("Missing regionProperties for chtMultiRegionFoam")
-        else:
-            regions = solver_config.get("regionProperties", {}).get("regions", [])
-            if len(regions) < 2:
-                errors.append("chtMultiRegionFoam requires at least 2 regions (fluid and solid)")
-        if "thermophysicalProperties" not in solver_config:
-            errors.append("Missing thermophysicalProperties for chtMultiRegionFoam")
->>>>>>> 49b4b28d
+
     
     elif solver == "reactingFoam":
         # Check for required reactive flow properties
